--- conflicted
+++ resolved
@@ -186,7 +186,6 @@
     }
 
     #[test]
-<<<<<<< HEAD
     fn elapse() {
         assert_eq!("(2, ≤)", (Delay::relax(1) + Relation::weak(1)).to_string());
         assert_eq!("(2, ≤)", (Delay::relax(1) + Relation::strict(1)).to_string());
@@ -206,24 +205,6 @@
     #[test]
     fn between() {
         assert_eq!("", Delay::between(Relation::weak(1), Relation::weak(1)).to_string())
-=======
-    fn delay_relation() {
-        // Relations:
-        let strict = Relation::strict(5);
-        let weak = Relation::weak(5);
-        // Delays:
-        let exact = Delay::exact(5);
-        let relaxed = Delay::relax(5);
-        let tightened = Delay::tighten(5);
-
-        assert_eq!("(10, <)", (exact + strict).to_string());
-        assert_eq!("(10, ≤)", (relaxed + strict).to_string());
-        assert_eq!("(10, <)", (tightened + strict).to_string());
-
-        assert_eq!("(10, ≤)", (exact + weak).to_string());
-        assert_eq!("(10, ≤)", (relaxed + weak).to_string());
-        assert_eq!("(10, <)", (tightened + weak).to_string());
->>>>>>> bd086309
     }
 
     #[test]
@@ -244,25 +225,6 @@
     }
 
     #[test]
-    fn delay_between() {
-        let neg_strict = Relation::strict(-5);
-        let neg_weak = Relation::weak(-5);
-        let pos_strict = Relation::strict(5);
-        let pos_weak = Relation::weak(5);
-
-        assert_eq!("0", Delay::between(neg_strict, neg_strict).to_string());
-        assert_eq!("0", Delay::between(neg_weak, neg_weak).to_string());
-        assert_eq!("0", Delay::between(pos_strict, pos_strict).to_string());
-        assert_eq!("0", Delay::between(pos_weak, pos_weak).to_string());
-        
-        assert_eq!("10", Delay::between(neg_strict, pos_strict).to_string());
-        assert_eq!("10↑", Delay::between(neg_strict, pos_weak).to_string());
-
-        assert_eq!("10", Delay::between(neg_weak, pos_weak).to_string());
-        assert_eq!("10↓", Delay::between(neg_weak, pos_strict).to_string());
-    }
-
-    #[test]
     fn delay_relation() {
         // Relations:
         let strict = Relation::strict(5);
