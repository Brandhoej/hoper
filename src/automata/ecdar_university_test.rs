#[cfg(test)]
mod tests {
    use itertools::Itertools;

    use crate::automata::{
<<<<<<< HEAD
        automaton::{Automaton, IntoAutomaton},
        automaton_builder::AutomatonBuilder,
        composition::Composition,
        expressions::{Comparison, Expression},
        input_enabled::InputEnabled,
        partitioned_symbol_table::PartitionedSymbolTable,
        refinement::Refinement,
        statements::Statement,
=======
        action::Action, automaton::{Automaton, IntoAutomaton}, automaton_builder::AutomatonBuilder, composition::Composition, expressions::{Comparison, Expression}, input_enabled::InputEnabled, ioa::IOA, partitioned_symbol_table::PartitionedSymbolTable, refinement::Refinement, statements::Statement, tioa::{LocationTree, TIOA}
>>>>>>> 849ce449
    };

    fn new_specification(symbols: &mut PartitionedSymbolTable) -> Automaton {
        let mut builder = AutomatonBuilder::new(symbols);
        // Global declarations:
        let grant = builder.add_symbol(0, "grant");
        let news = builder.add_symbol(0, "news");

        // Local declarations:
        let clock = builder.add_clock(1, "u");
        let loc0_symbol = builder.add_symbol(1, "0");
        let loc1_symbol = builder.add_symbol(1, "1");
        let loc2_symbol = builder.add_symbol(1, "2");

        // Build
        let reset_u = Statement::reset(clock, 0);
        let u_greater_than_2 =
            Expression::new_clock_constraint(clock.into(), Comparison::GreaterThan, 2.into());
        let u_less_than_or_equal_2 =
            Expression::new_clock_constraint(clock.into(), Comparison::LessThanOrEqual, 2.into());
        let u_less_than_or_equal_20 =
            Expression::new_clock_constraint(clock.into(), Comparison::LessThanOrEqual, 20.into());

        let loc0 = builder.add_location(loc0_symbol, None);
        let loc1 = builder.add_location(loc1_symbol, None);
        let loc2 = builder.add_location(loc2_symbol, Some(u_less_than_or_equal_20.clone()));
        builder.set_initial_location(loc0);

        builder.add_edge_input(loc1, loc1, grant, None, None);
        builder.add_edge_output(loc1, loc1, news, None, None);
        builder.add_edge_input(loc0, loc1, grant, Some(u_greater_than_2.clone()), None);
        builder.add_edge_input(
            loc0,
            loc2,
            grant,
            Some(u_less_than_or_equal_2.clone()),
            Some(reset_u.clone()),
        );
        builder.add_edge_output(loc2, loc0, news, None, Some(reset_u.clone()));
        builder.add_edge_input(loc2, loc2, grant, None, None);

        builder.build().unwrap()
    }

    fn new_administration(symbols: &mut PartitionedSymbolTable) -> Automaton {
        let mut builder = AutomatonBuilder::new(symbols);
        // Global declarations:
        let grant = builder.add_symbol(0, "grant");
        let news = builder.add_symbol(0, "news");
        let publication = builder.add_symbol(0, "publication");
        let coin = builder.add_symbol(0, "coin");

        // Local declarations:
        let clock = builder.add_clock(2, "z");
        let loc0_symbol = builder.add_symbol(2, "0");
        let loc1_symbol = builder.add_symbol(2, "1");
        let loc2_symbol = builder.add_symbol(2, "2");
        let loc3_symbol = builder.add_symbol(2, "3");

        // Build
        let reset_z = Statement::reset(clock, 0);
        let z_less_than_2 =
            Expression::new_clock_constraint(clock.into(), Comparison::LessThan, 2.into());

        let loc0 = builder.add_location(loc0_symbol, None);
        let loc1 = builder.add_location(loc1_symbol, Some(z_less_than_2.clone()));
        let loc2 = builder.add_location(loc2_symbol, Some(z_less_than_2.clone()));
        let loc3 = builder.add_location(loc3_symbol, None);
        builder.set_initial_location(loc0);

        builder.add_edge_input(loc0, loc1, grant, None, Some(reset_z.clone()));
        builder.add_edge_input(loc1, loc1, grant, None, None);
        builder.add_edge_input(loc1, loc1, publication, None, None);
        builder.add_edge_output(loc1, loc3, coin, None, None);
        builder.add_edge_input(loc3, loc3, grant, None, None);
        builder.add_edge_input(loc3, loc2, publication, None, Some(reset_z.clone()));
        builder.add_edge_input(loc2, loc2, grant, None, None);
        builder.add_edge_input(loc2, loc2, publication, None, None);
        builder.add_edge_input(loc0, loc2, publication, None, Some(reset_z));
        builder.add_edge_output(loc2, loc0, news, None, None);

        builder.build().unwrap()
    }

    fn new_machine(partition: u32, symbols: &mut PartitionedSymbolTable) -> Automaton {
        let mut builder = AutomatonBuilder::new(symbols);
        // Global declarations:
        let tea = builder.add_symbol(0, "tea");
        let coffee = builder.add_symbol(0, "coffee");
        let coin = builder.add_symbol(0, "coin");

        // Local declarations:
        let clock = builder.add_clock(partition, "y");
        let loc0_symbol = builder.add_symbol(partition, "0");
        let loc1_symbol = builder.add_symbol(partition, "1");

        // Build
        let reset_y = Statement::reset(clock, 0);
        let y_less_than_or_equal_5 =
            Expression::new_clock_constraint(clock.into(), Comparison::LessThanOrEqual, 5.into());
        let y_greater_than_or_equal_4 = Expression::new_clock_constraint(
            clock.into(),
            Comparison::GreaterThanOrEqual,
            4.into(),
        );
        let y_greater_than_or_equal_2 = Expression::new_clock_constraint(
            clock.into(),
            Comparison::GreaterThanOrEqual,
            2.into(),
        );

        let loc0 = builder.add_location(loc0_symbol, None);
        let loc1 = builder.add_location(loc1_symbol, Some(y_less_than_or_equal_5));
        builder.set_initial_location(loc0);

        builder.add_edge_output(
            loc0,
            loc0,
            tea,
            Some(y_greater_than_or_equal_2.clone()),
            None,
        );
        builder.add_edge_input(loc0, loc1, coin, None, Some(reset_y.clone()));
        builder.add_edge_input(loc1, loc1, coin, None, None);
        builder.add_edge_output(
            loc1,
            loc0,
            coffee,
            Some(y_greater_than_or_equal_4.clone()),
            None,
        );

        builder.build().unwrap()
    }

    pub fn new_machine_specification(symbols: &mut PartitionedSymbolTable) -> Automaton {
        let mut builder = AutomatonBuilder::new(symbols);
        // Global declarations:
        let tea = builder.add_symbol(0, "tea");
        let coffee = builder.add_symbol(0, "coffee");
        let coin = builder.add_symbol(0, "coin");

        // Local declarations:
        let clock = builder.add_clock(4, "y");
        let loc0_symbol = builder.add_symbol(4, "0");
        let loc1_symbol = builder.add_symbol(4, "1");

        // Build
        let reset_y = Statement::reset(clock, 0);
        let y_less_than_or_equal_5 =
            Expression::new_clock_constraint(clock.into(), Comparison::LessThanOrEqual, 5.into());
        let y_greater_than_or_equal_4 = Expression::new_clock_constraint(
            clock.into(),
            Comparison::GreaterThanOrEqual,
            4.into(),
        );
        let y_greater_than_or_equal_2 = Expression::new_clock_constraint(
            clock.into(),
            Comparison::GreaterThanOrEqual,
            2.into(),
        );

        let loc0 = builder.add_location(loc0_symbol, None);
        let loc1 = builder.add_location(loc1_symbol, Some(y_less_than_or_equal_5));
        builder.set_initial_location(loc0);

        builder.add_edge_output(loc0, loc0, tea, Some(y_greater_than_or_equal_2), None);
        builder.add_edge_input(loc0, loc1, coin, None, Some(reset_y));
        builder.add_edge_input(loc1, loc1, coin, None, None);
        builder.add_edge_output(loc1, loc0, coffee, Some(y_greater_than_or_equal_4), None);

        builder.build().unwrap()
    }

    pub fn new_researcher(partition: u32, symbols: &mut PartitionedSymbolTable) -> Automaton {
        let mut builder = AutomatonBuilder::new(symbols);
        // Global declarations:
        let tea = builder.add_symbol(0, "tea");
        let coffee = builder.add_symbol(0, "coffee");
        let publication = builder.add_symbol(0, "publication");

        // Local declarations:
        let clock = builder.add_clock(partition, "x");
        let loc0_symbol = builder.add_symbol(partition, "0");
        let loc1_symbol = builder.add_symbol(partition, "1");
        let loc2_symbol = builder.add_symbol(partition, "2");
        let loc3_symbol = builder.add_symbol(partition, "3");

        // Build
        let reset_x = Statement::reset(clock, 0);
        let x_greater_than_or_equal_2 = Expression::new_clock_constraint(
            clock.into(),
            Comparison::GreaterThanOrEqual,
            2.into(),
        );
        let x_greater_than_or_equal_4 = Expression::new_clock_constraint(
            clock.into(),
            Comparison::GreaterThanOrEqual,
            4.into(),
        );
        let x_less_than_or_equal_4 =
            Expression::new_clock_constraint(clock.into(), Comparison::LessThanOrEqual, 4.into());
        let x_less_than_or_equal_8 =
            Expression::new_clock_constraint(clock.into(), Comparison::LessThanOrEqual, 8.into());
        let x_less_than_or_equal_15 =
            Expression::new_clock_constraint(clock.into(), Comparison::LessThanOrEqual, 15.into());
        let x_greater_than_15 =
            Expression::new_clock_constraint(clock.into(), Comparison::GreaterThan, 15.into());

        let loc0 = builder.add_location(loc0_symbol, None);
        let loc1 = builder.add_location(loc1_symbol, None);
        let loc2 = builder.add_location(loc2_symbol, Some(x_less_than_or_equal_4));
        let loc3 = builder.add_location(loc3_symbol, Some(x_less_than_or_equal_8));
        builder.set_initial_location(loc0);

        builder.add_edge_input(loc0, loc1, tea, Some(x_greater_than_15), None);

        builder.add_edge_input(loc0, loc2, coffee, None, Some(reset_x.clone()));
        builder.add_edge_output(
            loc2,
            loc0,
            publication,
            Some(x_greater_than_or_equal_2),
            Some(reset_x.clone()),
        );

        builder.add_edge_input(
            loc0,
            loc3,
            tea,
            Some(x_less_than_or_equal_15),
            Some(reset_x.clone()),
        );
        builder.add_edge_output(
            loc3,
            loc0,
            publication,
            Some(x_greater_than_or_equal_4),
            Some(reset_x.clone()),
        );

        builder.add_edge_input(loc1, loc1, coffee, None, None);
        builder.add_edge_input(loc1, loc1, tea, None, None);
        builder.add_edge_output(loc1, loc1, publication, None, None);

        builder.add_edge_input(loc2, loc2, coffee, None, None);
        builder.add_edge_input(loc2, loc2, tea, None, None);

        builder.add_edge_input(loc3, loc3, coffee, None, None);
        builder.add_edge_input(loc3, loc3, tea, None, None);

        builder.build().unwrap()
    }

    #[test]
    fn specification() {
        let mut symbols = PartitionedSymbolTable::new();
        let specification = new_specification(&mut symbols);

        /*let contextual_automaton = specification.in_context(&symbols);
        println!("{}", contextual_automaton.dot());*/

        assert_eq!(specification.inputs().try_len().unwrap(), 1);
        assert_eq!(specification.outputs().try_len().unwrap(), 1);
        assert_eq!(specification.node_iter().try_len().unwrap(), 3);
        assert_eq!(specification.edge_iter().try_len().unwrap(), 6);
    }

    #[test]
    fn administration() {
        let mut symbols = PartitionedSymbolTable::new();
        let administration = new_administration(&mut symbols);

        /*let contextual_automaton = administration.in_context(&symbols);
        println!("{}", contextual_automaton.dot());*/

        assert_eq!(administration.inputs().try_len().unwrap(), 2);
        assert_eq!(administration.outputs().try_len().unwrap(), 2);
        assert_eq!(administration.node_iter().try_len().unwrap(), 4);
        assert_eq!(administration.edge_iter().try_len().unwrap(), 10);
    }

    #[test]
    fn machine() {
        let mut symbols = PartitionedSymbolTable::new();
        let machine = new_machine(3, &mut symbols);

        let contextual_automaton = machine.in_context(&symbols);
        println!("{}", contextual_automaton.dot());

        assert_eq!(machine.inputs().try_len().unwrap(), 1);
        assert_eq!(machine.outputs().try_len().unwrap(), 2);
        assert_eq!(machine.node_iter().try_len().unwrap(), 2);
        assert_eq!(machine.edge_iter().try_len().unwrap(), 5);
    }

    #[test]
    fn machine_specification() {
        let mut symbols = PartitionedSymbolTable::new();
        let machine_specification = new_machine_specification(&mut symbols);

        /*let contextual_automaton = machine_specification.in_context(&symbols);
        println!("{}", contextual_automaton.dot());*/

        assert_eq!(machine_specification.inputs().try_len().unwrap(), 1);
        assert_eq!(machine_specification.outputs().try_len().unwrap(), 2);
        assert_eq!(machine_specification.node_iter().try_len().unwrap(), 2);
        assert_eq!(machine_specification.edge_iter().try_len().unwrap(), 4);
    }

    #[test]
    fn researcher() {
        let mut symbols = PartitionedSymbolTable::new();
        let researcher = new_researcher(5, &mut symbols);

        let contextual_automaton = researcher.in_context(&symbols);
        println!("{}", contextual_automaton.dot());

        assert_eq!(researcher.inputs().try_len().unwrap(), 2);
        assert_eq!(researcher.outputs().try_len().unwrap(), 1);
        assert_eq!(researcher.node_iter().try_len().unwrap(), 4);
        assert_eq!(researcher.edge_iter().try_len().unwrap(), 12);
    }

    #[test]
    fn machine_researcher() {
        // HERE!
        let mut symbols = PartitionedSymbolTable::new();
        let publication = symbols.intern(0, "publication");
        let coin = symbols.intern(0, "coin");
        let tea = symbols.intern(0, "tea");
        let coffee = symbols.intern(0, "coffee");

        let researcher_loc0_symbol = symbols.intern(5, "0");
        let researcher_loc1_symbol = symbols.intern(5, "1");
        let researcher_loc2_symbol = symbols.intern(5, "2");
        let researcher_loc3_symbol = symbols.intern(5, "3");
        assert_ne!(researcher_loc0_symbol, researcher_loc1_symbol);
        assert_ne!(researcher_loc1_symbol, researcher_loc2_symbol);
        assert_ne!(researcher_loc2_symbol, researcher_loc3_symbol);

        let machine_loc0_symbol = symbols.intern(3, "0");
        let machine_loc1_symbol = symbols.intern(3, "1");
        assert_ne!(machine_loc0_symbol, researcher_loc0_symbol);
        assert_ne!(machine_loc0_symbol, machine_loc1_symbol);

        let researcher = new_researcher(5, &mut symbols);
        let machine = new_machine(3, &mut symbols);
        let composition = Composition::new(
            researcher.is_input_enabled().unwrap(),
            machine.is_input_enabled().unwrap(),
        ).unwrap();

        let automaton = composition.into_automaton().unwrap();
        let contextual_automaton = automaton.in_context(&symbols);
        println!("{}", contextual_automaton.dot());

        assert_eq!(automaton.inputs().try_len().unwrap(), 1);
        assert!(automaton.inputs().contains(&Action::new(coin)));
        
        assert_eq!(automaton.outputs().try_len().unwrap(), 3);
        assert!(automaton.outputs().contains(&Action::new(publication)));
        assert!(automaton.outputs().contains(&Action::new(tea)));
        assert!(automaton.outputs().contains(&Action::new(coffee)));

        assert_eq!(automaton.node_iter().try_len().unwrap(), 8);
        assert_eq!(automaton.edge_iter().try_len().unwrap(), 29);

    }

    #[test]
    fn specification_refines_self() {
        let mut symbols = PartitionedSymbolTable::new();
        let specification = new_specification(&mut symbols);

        let refinement = Refinement::new(
            specification.clone().is_input_enabled().unwrap(),
            specification.clone().is_input_enabled().unwrap(),
        );

        assert!(refinement.is_ok());
        assert!(refinement.unwrap().refines().is_ok());
    }

    #[test]
    fn administration_refines_self() {
        let mut symbols = PartitionedSymbolTable::new();
        let administration = new_administration(&mut symbols);

        let refinement = Refinement::new(
            administration.clone().is_input_enabled().unwrap(),
            administration.clone().is_input_enabled().unwrap(),
        );

        assert!(refinement.is_ok());
        assert!(refinement.unwrap().refines().is_ok());
    }

    #[test]
    fn specification_administration() {
        let mut symbols = PartitionedSymbolTable::new();
        let specification = new_specification(&mut symbols);
        let administration = new_administration(&mut symbols);
        let composition = Composition::new(
            administration.is_input_enabled().unwrap(),
            specification.is_input_enabled().unwrap(),
        );

        assert!(composition.is_err());
    }

    #[test]
    fn machine_researcher() {
        // FAILS!
        let mut symbols = PartitionedSymbolTable::new();
        let machine = new_machine(&mut symbols);
        let researcher = new_researcher(&mut symbols);
        let composition = Composition::new(
            machine.is_input_enabled().unwrap(),
            researcher.is_input_enabled().unwrap(),
        ).unwrap();
        let automaton = composition.into_automaton().unwrap();

        let contextual_automaton = automaton.in_context(&symbols);
        println!("{}", contextual_automaton.dot());
    }

    #[test]
    fn machine_refines_self() {
        let mut symbols = PartitionedSymbolTable::new();
        let machine = new_machine(3, &mut symbols);

        let refinement = Refinement::new(
            machine.clone().is_input_enabled().unwrap(),
            machine.clone().is_input_enabled().unwrap(),
        );

        assert!(refinement.is_ok());
        assert!(refinement.unwrap().refines().is_ok());
    }

    #[test]
    fn researcher_refines_self() {
        let mut symbols = PartitionedSymbolTable::new();
        let researcher = new_researcher(5, &mut symbols);

        let refinement = Refinement::new(
            researcher.clone().is_input_enabled().unwrap(),
            researcher.clone().is_input_enabled().unwrap(),
        );

        assert!(refinement.is_ok());
        assert!(refinement.unwrap().refines().is_ok());
    }

    #[test]
    fn machine_administration_refines_self() {
        let mut symbols = PartitionedSymbolTable::new();
        let machine = new_machine(3, &mut symbols);
        let administration = new_administration(&mut symbols);
        let composition = Composition::new(
            administration.is_input_enabled().unwrap(),
            machine.is_input_enabled().unwrap(),
        )
        .unwrap();

        let refinement = Refinement::new(
            Box::new(composition.clone().into()),
            Box::new(composition.clone().into()),
        );

        assert!(refinement.is_ok());
        assert!(refinement.unwrap().refines().is_ok());
    }

    #[test]
    fn machine_researcher_refines_self() {
        // FAILS!
        // I believe the reason is that the researcher can move from 0 to 3 and 0 to 1 which should not be possible.
        let mut symbols = PartitionedSymbolTable::new();
        let machine = new_machine(3, &mut symbols);
        let researcher = new_researcher(5, &mut symbols);
        let composition = Composition::new(
            researcher.is_input_enabled().unwrap(),
            machine.is_input_enabled().unwrap(),
        )
        .unwrap();

        let refinement = Refinement::new(
            Box::new(composition.clone().into()),
            Box::new(composition.clone().into()),
        );

        assert!(refinement.is_ok());
        assert!(refinement.unwrap().refines().is_ok());
    }

    #[test]
    fn administration_researcher_refines_self() {
        // FAILS!
        let mut symbols = PartitionedSymbolTable::new();
        let administration = new_administration(&mut symbols);
        let researcher = new_researcher(5, &mut symbols);
        let composition = Composition::new(
            researcher.is_input_enabled().unwrap(),
            administration.is_input_enabled().unwrap(),
        ).unwrap();

        let refinement = Refinement::new(
            Box::new(composition.clone().into()),
            Box::new(composition.clone().into()),
        );

        assert!(refinement.is_ok());
        assert!(refinement.unwrap().refines().is_ok());
    }

    #[test]
    fn machine_administration_researcher_refines_self() {
        // FAILS! Same as "machine_researcher"
        let mut symbols = PartitionedSymbolTable::new();
        let administration = new_administration(&mut symbols);
        let researcher = new_researcher(5, &mut symbols);
        let machine = new_machine(3, &mut symbols);
        let researcher_administration = Composition::new(
            researcher.is_input_enabled().unwrap(),
            administration.is_input_enabled().unwrap(),
        ).unwrap();
        let machine_researcher_administration = Composition::new(
            machine.is_input_enabled().unwrap(),
            Box::new(researcher_administration.into()),
        ).unwrap();

        let refinement = Refinement::new(
            Box::new(machine_researcher_administration.clone().into()),
            Box::new(machine_researcher_administration.clone().into()),
        );

        assert!(refinement.is_ok());
        assert!(refinement.unwrap().refines().is_ok());
    }

    #[test]
    fn machine_administration_researcher_refines_specification() {
        // FAILS!
        let mut symbols = PartitionedSymbolTable::new();
        let administration = new_administration(&mut symbols);
        let researcher = new_researcher(5, &mut symbols);
        let machine = new_machine(3, &mut symbols);
        let researcher_administration = Composition::new(
            researcher.is_input_enabled().unwrap(),
            administration.is_input_enabled().unwrap(),
        ).unwrap();
        let machine_researcher_administration = Composition::new(
            machine.is_input_enabled().unwrap(),
            Box::new(researcher_administration.into()),
        ).unwrap();
        let specification = new_specification(&mut symbols);

        let refinement = Refinement::new(
            Box::new(machine_researcher_administration.clone().into()),
            specification.clone().is_input_enabled().unwrap(),
        );

        assert!(refinement.is_ok());
        assert!(refinement.unwrap().refines().is_ok());
    }

    #[test]
    fn machine_specification_refines_self() {
        let mut symbols = PartitionedSymbolTable::new();
        let machine_specification = new_machine_specification(&mut symbols);

        let refinement = Refinement::new(
            machine_specification.clone().is_input_enabled().unwrap(),
            machine_specification.clone().is_input_enabled().unwrap(),
        );

        assert!(refinement.is_ok());
        assert!(refinement.unwrap().refines().is_ok());
    }

    #[test]
    fn machine_specification_refines_machine() {
        let mut symbols = PartitionedSymbolTable::new();
        let machine = new_machine(3, &mut symbols);
        let machine_specification = new_machine_specification(&mut symbols);

        let refinement = Refinement::new(
            machine_specification.clone().is_input_enabled().unwrap(),
            machine.clone().is_input_enabled().unwrap(),
        );

        assert!(refinement.is_ok());
        assert!(refinement.unwrap().refines().is_ok());
    }

    #[test]
    fn machine_refines_machine_specification() {
        let mut symbols = PartitionedSymbolTable::new();
        let machine = new_machine(3, &mut symbols);
        let machine_specification = new_machine_specification(&mut symbols);

        let refinement = Refinement::new(
            machine.clone().is_input_enabled().unwrap(),
            machine_specification.clone().is_input_enabled().unwrap(),
        );

        assert!(refinement.is_ok());
        assert!(refinement.unwrap().refines().is_err());
    }

    #[test]
    fn machine_administration_machine_refines_specification() {
        let mut symbols = PartitionedSymbolTable::new();
        let grant = symbols.intern(0, "grant");
        let news = symbols.intern(0, "news");
        let publication = symbols.intern(0, "publication");
        let coin = symbols.intern(0, "coin");
        let tea = symbols.intern(0, "tea");
        let coffee = symbols.intern(0, "coffee");

        let administration = new_administration(&mut symbols);
        let researcher = new_researcher(5, &mut symbols);
        let machine = new_machine(3, &mut symbols);
        let researcher_administration = Composition::new(
            researcher.is_input_enabled().unwrap(),
            administration.is_input_enabled().unwrap(),
        )
        .unwrap();
        let machine_researcher_administration = Composition::new(
            Box::new(researcher_administration.into()),
            machine.is_input_enabled().unwrap(),
        )
        .unwrap();

        let specification = new_specification(&mut symbols);

        assert_eq!(1, specification.inputs().try_len().unwrap());
        assert!(specification.inputs().contains(&Action::new(grant)));
        
        assert_eq!(1, specification.outputs().try_len().unwrap());
        assert!(specification.outputs().contains(&Action::new(news)));
        
        assert_eq!(3, machine_researcher_administration.common_actions().try_len().unwrap());
        assert!(machine_researcher_administration.common_actions().contains(&Action::new(coin)));
        assert!(machine_researcher_administration.common_actions().contains(&Action::new(tea)));
        assert!(machine_researcher_administration.common_actions().contains(&Action::new(coffee)));

        assert_eq!(3, machine_researcher_administration.lhs_unique_actions().try_len().unwrap());
        assert!(machine_researcher_administration.lhs_unique_actions().contains(&Action::new(grant)));
        assert!(machine_researcher_administration.lhs_unique_actions().contains(&Action::new(news)));
        assert!(machine_researcher_administration.lhs_unique_actions().contains(&Action::new(publication)));

        assert_eq!(0, machine_researcher_administration.rhs_unique_actions().try_len().unwrap());

        assert_eq!(1, machine_researcher_administration.inputs().len());
        assert!(machine_researcher_administration.inputs().contains(&Action::new(grant)));

        assert_eq!(5, machine_researcher_administration.outputs().len());
        assert!(machine_researcher_administration.outputs().contains(&Action::new(news)));
        assert!(machine_researcher_administration.outputs().contains(&Action::new(publication)));
        assert!(machine_researcher_administration.outputs().contains(&Action::new(coin)));
        assert!(machine_researcher_administration.outputs().contains(&Action::new(tea)));
        assert!(machine_researcher_administration.outputs().contains(&Action::new(coffee)));

        let refinement = Refinement::new(
            Box::new(machine_researcher_administration.clone().into()),
            specification.clone().is_input_enabled().unwrap(),
        ).unwrap();

        assert_eq!(1, refinement.common_inputs().try_len().unwrap());
        assert!(refinement.common_inputs().contains(&Action::new(grant)));

        assert_eq!(1, refinement.common_outputs().try_len().unwrap());
        assert!(refinement.common_outputs().contains(&Action::new(news)));

        assert_eq!(0, refinement.unique_specification_inputs().try_len().unwrap());

        assert_eq!(4, refinement.unique_implementation_outputs().try_len().unwrap());
        assert!(refinement.unique_implementation_outputs().contains(&Action::new(publication)));
        assert!(refinement.unique_implementation_outputs().contains(&Action::new(coffee)));
        assert!(refinement.unique_implementation_outputs().contains(&Action::new(tea)));
        assert!(refinement.unique_implementation_outputs().contains(&Action::new(coin)));

        assert!(refinement.refines().is_ok());
    }
}<|MERGE_RESOLUTION|>--- conflicted
+++ resolved
@@ -3,18 +3,17 @@
     use itertools::Itertools;
 
     use crate::automata::{
-<<<<<<< HEAD
+        action::Action,
         automaton::{Automaton, IntoAutomaton},
         automaton_builder::AutomatonBuilder,
         composition::Composition,
         expressions::{Comparison, Expression},
         input_enabled::InputEnabled,
+        ioa::IOA,
         partitioned_symbol_table::PartitionedSymbolTable,
         refinement::Refinement,
         statements::Statement,
-=======
-        action::Action, automaton::{Automaton, IntoAutomaton}, automaton_builder::AutomatonBuilder, composition::Composition, expressions::{Comparison, Expression}, input_enabled::InputEnabled, ioa::IOA, partitioned_symbol_table::PartitionedSymbolTable, refinement::Refinement, statements::Statement, tioa::{LocationTree, TIOA}
->>>>>>> 849ce449
+        tioa::{LocationTree, TIOA},
     };
 
     fn new_specification(symbols: &mut PartitionedSymbolTable) -> Automaton {
@@ -113,8 +112,8 @@
 
         // Build
         let reset_y = Statement::reset(clock, 0);
-        let y_less_than_or_equal_5 =
-            Expression::new_clock_constraint(clock.into(), Comparison::LessThanOrEqual, 5.into());
+        let y_less_than_or_equal_6 =
+            Expression::new_clock_constraint(clock.into(), Comparison::LessThanOrEqual, 6.into());
         let y_greater_than_or_equal_4 = Expression::new_clock_constraint(
             clock.into(),
             Comparison::GreaterThanOrEqual,
@@ -127,7 +126,7 @@
         );
 
         let loc0 = builder.add_location(loc0_symbol, None);
-        let loc1 = builder.add_location(loc1_symbol, Some(y_less_than_or_equal_5));
+        let loc1 = builder.add_location(loc1_symbol, Some(y_less_than_or_equal_6));
         builder.set_initial_location(loc0);
 
         builder.add_edge_output(
@@ -146,6 +145,7 @@
             Some(y_greater_than_or_equal_4.clone()),
             None,
         );
+        builder.add_edge_output(loc1, loc0, tea, None, None);
 
         builder.build().unwrap()
     }
@@ -366,7 +366,8 @@
         let composition = Composition::new(
             researcher.is_input_enabled().unwrap(),
             machine.is_input_enabled().unwrap(),
-        ).unwrap();
+        )
+        .unwrap();
 
         let automaton = composition.into_automaton().unwrap();
         let contextual_automaton = automaton.in_context(&symbols);
@@ -374,7 +375,7 @@
 
         assert_eq!(automaton.inputs().try_len().unwrap(), 1);
         assert!(automaton.inputs().contains(&Action::new(coin)));
-        
+
         assert_eq!(automaton.outputs().try_len().unwrap(), 3);
         assert!(automaton.outputs().contains(&Action::new(publication)));
         assert!(automaton.outputs().contains(&Action::new(tea)));
@@ -382,7 +383,6 @@
 
         assert_eq!(automaton.node_iter().try_len().unwrap(), 8);
         assert_eq!(automaton.edge_iter().try_len().unwrap(), 29);
-
     }
 
     #[test]
@@ -427,22 +427,6 @@
     }
 
     #[test]
-    fn machine_researcher() {
-        // FAILS!
-        let mut symbols = PartitionedSymbolTable::new();
-        let machine = new_machine(&mut symbols);
-        let researcher = new_researcher(&mut symbols);
-        let composition = Composition::new(
-            machine.is_input_enabled().unwrap(),
-            researcher.is_input_enabled().unwrap(),
-        ).unwrap();
-        let automaton = composition.into_automaton().unwrap();
-
-        let contextual_automaton = automaton.in_context(&symbols);
-        println!("{}", contextual_automaton.dot());
-    }
-
-    #[test]
     fn machine_refines_self() {
         let mut symbols = PartitionedSymbolTable::new();
         let machine = new_machine(3, &mut symbols);
@@ -521,7 +505,8 @@
         let composition = Composition::new(
             researcher.is_input_enabled().unwrap(),
             administration.is_input_enabled().unwrap(),
-        ).unwrap();
+        )
+        .unwrap();
 
         let refinement = Refinement::new(
             Box::new(composition.clone().into()),
@@ -542,11 +527,13 @@
         let researcher_administration = Composition::new(
             researcher.is_input_enabled().unwrap(),
             administration.is_input_enabled().unwrap(),
-        ).unwrap();
+        )
+        .unwrap();
         let machine_researcher_administration = Composition::new(
             machine.is_input_enabled().unwrap(),
             Box::new(researcher_administration.into()),
-        ).unwrap();
+        )
+        .unwrap();
 
         let refinement = Refinement::new(
             Box::new(machine_researcher_administration.clone().into()),
@@ -567,11 +554,13 @@
         let researcher_administration = Composition::new(
             researcher.is_input_enabled().unwrap(),
             administration.is_input_enabled().unwrap(),
-        ).unwrap();
+        )
+        .unwrap();
         let machine_researcher_administration = Composition::new(
             machine.is_input_enabled().unwrap(),
             Box::new(researcher_administration.into()),
-        ).unwrap();
+        )
+        .unwrap();
         let specification = new_specification(&mut symbols);
 
         let refinement = Refinement::new(
@@ -655,36 +644,79 @@
 
         assert_eq!(1, specification.inputs().try_len().unwrap());
         assert!(specification.inputs().contains(&Action::new(grant)));
-        
+
         assert_eq!(1, specification.outputs().try_len().unwrap());
         assert!(specification.outputs().contains(&Action::new(news)));
-        
-        assert_eq!(3, machine_researcher_administration.common_actions().try_len().unwrap());
-        assert!(machine_researcher_administration.common_actions().contains(&Action::new(coin)));
-        assert!(machine_researcher_administration.common_actions().contains(&Action::new(tea)));
-        assert!(machine_researcher_administration.common_actions().contains(&Action::new(coffee)));
-
-        assert_eq!(3, machine_researcher_administration.lhs_unique_actions().try_len().unwrap());
-        assert!(machine_researcher_administration.lhs_unique_actions().contains(&Action::new(grant)));
-        assert!(machine_researcher_administration.lhs_unique_actions().contains(&Action::new(news)));
-        assert!(machine_researcher_administration.lhs_unique_actions().contains(&Action::new(publication)));
-
-        assert_eq!(0, machine_researcher_administration.rhs_unique_actions().try_len().unwrap());
+
+        assert_eq!(
+            3,
+            machine_researcher_administration
+                .common_actions()
+                .try_len()
+                .unwrap()
+        );
+        assert!(machine_researcher_administration
+            .common_actions()
+            .contains(&Action::new(coin)));
+        assert!(machine_researcher_administration
+            .common_actions()
+            .contains(&Action::new(tea)));
+        assert!(machine_researcher_administration
+            .common_actions()
+            .contains(&Action::new(coffee)));
+
+        assert_eq!(
+            3,
+            machine_researcher_administration
+                .lhs_unique_actions()
+                .try_len()
+                .unwrap()
+        );
+        assert!(machine_researcher_administration
+            .lhs_unique_actions()
+            .contains(&Action::new(grant)));
+        assert!(machine_researcher_administration
+            .lhs_unique_actions()
+            .contains(&Action::new(news)));
+        assert!(machine_researcher_administration
+            .lhs_unique_actions()
+            .contains(&Action::new(publication)));
+
+        assert_eq!(
+            0,
+            machine_researcher_administration
+                .rhs_unique_actions()
+                .try_len()
+                .unwrap()
+        );
 
         assert_eq!(1, machine_researcher_administration.inputs().len());
-        assert!(machine_researcher_administration.inputs().contains(&Action::new(grant)));
+        assert!(machine_researcher_administration
+            .inputs()
+            .contains(&Action::new(grant)));
 
         assert_eq!(5, machine_researcher_administration.outputs().len());
-        assert!(machine_researcher_administration.outputs().contains(&Action::new(news)));
-        assert!(machine_researcher_administration.outputs().contains(&Action::new(publication)));
-        assert!(machine_researcher_administration.outputs().contains(&Action::new(coin)));
-        assert!(machine_researcher_administration.outputs().contains(&Action::new(tea)));
-        assert!(machine_researcher_administration.outputs().contains(&Action::new(coffee)));
+        assert!(machine_researcher_administration
+            .outputs()
+            .contains(&Action::new(news)));
+        assert!(machine_researcher_administration
+            .outputs()
+            .contains(&Action::new(publication)));
+        assert!(machine_researcher_administration
+            .outputs()
+            .contains(&Action::new(coin)));
+        assert!(machine_researcher_administration
+            .outputs()
+            .contains(&Action::new(tea)));
+        assert!(machine_researcher_administration
+            .outputs()
+            .contains(&Action::new(coffee)));
 
         let refinement = Refinement::new(
             Box::new(machine_researcher_administration.clone().into()),
             specification.clone().is_input_enabled().unwrap(),
-        ).unwrap();
+        )
+        .unwrap();
 
         assert_eq!(1, refinement.common_inputs().try_len().unwrap());
         assert!(refinement.common_inputs().contains(&Action::new(grant)));
@@ -692,13 +724,30 @@
         assert_eq!(1, refinement.common_outputs().try_len().unwrap());
         assert!(refinement.common_outputs().contains(&Action::new(news)));
 
-        assert_eq!(0, refinement.unique_specification_inputs().try_len().unwrap());
-
-        assert_eq!(4, refinement.unique_implementation_outputs().try_len().unwrap());
-        assert!(refinement.unique_implementation_outputs().contains(&Action::new(publication)));
-        assert!(refinement.unique_implementation_outputs().contains(&Action::new(coffee)));
-        assert!(refinement.unique_implementation_outputs().contains(&Action::new(tea)));
-        assert!(refinement.unique_implementation_outputs().contains(&Action::new(coin)));
+        assert_eq!(
+            0,
+            refinement.unique_specification_inputs().try_len().unwrap()
+        );
+
+        assert_eq!(
+            4,
+            refinement
+                .unique_implementation_outputs()
+                .try_len()
+                .unwrap()
+        );
+        assert!(refinement
+            .unique_implementation_outputs()
+            .contains(&Action::new(publication)));
+        assert!(refinement
+            .unique_implementation_outputs()
+            .contains(&Action::new(coffee)));
+        assert!(refinement
+            .unique_implementation_outputs()
+            .contains(&Action::new(tea)));
+        assert!(refinement
+            .unique_implementation_outputs()
+            .contains(&Action::new(coin)));
 
         assert!(refinement.refines().is_ok());
     }
